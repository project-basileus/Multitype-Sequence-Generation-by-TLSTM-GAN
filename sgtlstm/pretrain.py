import numpy as np
import tensorflow as tf
from tensorflow.keras.optimizers import Adam, SGD
from tensorflow_probability import distributions as tfd


def create_self_regression_data_batch(original_feature_sample, END_TOKEN=0):
    """
        Create self regression dataset given original sequences
        only support batch_size = 1 for now, aka, we have to pretrain the generator one seq by

        e.g. original event type seq: [1, 2, 3, 1, 1, 3]
        turns into a train dataset with the next token(softmax)/timstamp as the target

        [1, 0, 0, 0, 0, 0] -> 2 : [0, 0, 1.0, 0]
        [1, 2, 0, 0, 0, 0] -> 3 : [0, 0, 0, 1.0]
        [1, 2, 3, 0, 0, 0] -> 1 : [0, 1.0, 0, 0]
        [1, 2, 3, 1, 0, 0] -> 1 : [0, 1.0, 0, 0]
        [1, 2, 3, 1, 1, 0] -> 3 : [0, 0, 0, 1.0]

        same for timestamp sequence.

    :param original_feature_sample: tuple of numpy arrays (seq_et, seq_ts), each of shape (1, T, 1)
    :param END_TOKEN: by default 0. so that we can fill non-zero values in np.zeros
    :return:
    """
    orig_seq_et, orig_seq_ts = original_feature_sample
    _, T_orig, _ = orig_seq_et.shape

    self_regression_et = np.zeros((T_orig - 1, T_orig, 1))
    self_regression_ts = np.zeros((T_orig - 1, T_orig, 1))

    self_target_token = np.zeros((T_orig - 1, 1))
    self_target_timestamp = np.zeros((T_orig - 1, 1))

    for i in range(T_orig - 1):
        self_regression_et[i, :i + 1, :] = orig_seq_et[:, :i + 1, :]
        self_regression_ts[i, :i + 1, :] = orig_seq_ts[:, :i + 1, :]

        self_target_token[i, :] = orig_seq_et[:, i + 1, :]
        self_target_timestamp[i, :] = orig_seq_ts[:, i + 1, :]

    return self_regression_et, self_regression_ts, self_target_token, self_target_timestamp


def pretrain_discriminator(features_batch, real_labels, discriminator, verbose=False, weight_gaussian_loss=1,
                           optimizer=Adam(lr=0.001)):
    # train the discriminator
    with tf.GradientTape() as tape:
        real_et, real_ts = features_batch

        # train discriminator
        true_prob, gaussian_log, mask = discriminator((real_et, real_ts))

        # calculate masked neg-likelihood of gaussian mixture
        gaussian_log = gaussian_log[:, :, 0:1]
        gaussian_log = tf.boolean_mask(gaussian_log, mask)
        gaussian_loss = -tf.reduce_sum(gaussian_log)

        # cross-entropy loss
        ce_loss = tf.reduce_mean(
            tf.keras.losses.binary_crossentropy(real_labels, true_prob, from_logits=False))
        discriminator_loss = gaussian_loss * weight_gaussian_loss + ce_loss

        if verbose:
            print('discriminator token loss:{}'.format(ce_loss))
            print('discriminator gaussian loss:{}'.format(gaussian_loss))
            print('total discriminator loss:{}'.format(discriminator_loss))

    grads = tape.gradient(discriminator_loss, discriminator.trainable_variables)
    optimizer.apply_gradients(zip(grads, discriminator.trainable_variables))

    return ce_loss, gaussian_loss


def pretrain_generator(feature_sample, generator, verbose=False, weight_gaussian_loss=1,
                       optimizer=Adam(lr=0.001)):
    state_et_batch, state_ts_batch = feature_sample
    _, T, _ = state_et_batch.shape

    # train the generator
    with tf.GradientTape() as tape:
        generator.reset_states()
        ce_loss_list = []
        gaussian_list = []
        for i in range(0, T):
            curr_state_et = state_et_batch[:, i:i + 1, :]
            curr_state_ts = state_ts_batch[:, i:i + 1, :]
            target_et = state_et_batch[:, i + 1, :]
            target_ts = state_ts_batch[:, i + 1, :]

<<<<<<< HEAD
            token_prob, alpha, mu, sigma = generator([curr_state_et, curr_state_ts])
=======
            token_prob, time_out = G([curr_state_et, curr_state_ts])
>>>>>>> 9d243b09

            gaussian_log = time_out.log_pro(target_ts)
            gaussian_loss = -tf.reduce_mean(gaussian_log)
            gaussian_list.append(gaussian_loss)

            ce_losses = tf.keras.losses.sparse_categorical_crossentropy(target_et, token_prob)
            ce_loss = tf.reduce_mean(ce_losses)
            ce_loss_list.append(ce_loss)

        total_ce_loss = tf.reduce_sum(ce_loss_list)
        total_gaussian_loss = tf.reduce_sum(gaussian_list)
        total_loss = total_ce_loss + weight_gaussian_loss * total_gaussian_loss

    if verbose:
        print('ce_loss:{}, gaussian_loss:{}'.format(total_ce_loss, total_gaussian_loss))

    # apply gradient decent per batch
    grads = tape.gradient(total_loss, generator.trainable_variables)
    optimizer.apply_gradients(zip(grads, generator.trainable_variables))

    return total_ce_loss, total_gaussian_loss<|MERGE_RESOLUTION|>--- conflicted
+++ resolved
@@ -83,20 +83,16 @@
         generator.reset_states()
         ce_loss_list = []
         gaussian_list = []
-        for i in range(0, T):
+        for i in range(0, T-1):
             curr_state_et = state_et_batch[:, i:i + 1, :]
             curr_state_ts = state_ts_batch[:, i:i + 1, :]
             target_et = state_et_batch[:, i + 1, :]
             target_ts = state_ts_batch[:, i + 1, :]
 
-<<<<<<< HEAD
-            token_prob, alpha, mu, sigma = generator([curr_state_et, curr_state_ts])
-=======
-            token_prob, time_out = G([curr_state_et, curr_state_ts])
->>>>>>> 9d243b09
+            token_prob, time_out = generator([curr_state_et, curr_state_ts])
 
-            gaussian_log = time_out.log_pro(target_ts)
-            gaussian_loss = -tf.reduce_mean(gaussian_log)
+            gaussian_log = time_out.log_prob(target_ts)
+            gaussian_loss = -tf.reduce_mean(gaussian_log)  # one step across the whole batch
             gaussian_list.append(gaussian_loss)
 
             ce_losses = tf.keras.losses.sparse_categorical_crossentropy(target_et, token_prob)
